--- conflicted
+++ resolved
@@ -12,12 +12,14 @@
     spn: 1234
     # add a list of additional components to a part (shown in graph)
     additional_components:
-      - type: Crimp # short identifier used in graph
+      -
+        type: Crimp # short identifier used in graph
         subtype: Molex KK 254, 22-30 AWG # extra information added to type in bom
         qty_multiplier: populated # multipier for quantity (number of populated pins)
         manufacturer: Molex # set manufacter name
         mpn: 08500030 # set manufacturer part number
-      - type: Test
+      -
+        type: Test
         qty: 1
         pn: ABC
         manufacturer: Molex
@@ -46,28 +48,27 @@
     length: 1
     gauge: 0.25 mm2
     colors: [YE, BK, BK, RD]
-    manufacturer: [WiresCo, WiresCo, WiresCo, WiresCo] # set a manufacter per wire
-    mpn: [W1-YE, W1-BK, W1-BK, W1-RD]
-    supplier: [WireShack, WireShack, WireShack, WireShack]
-    spn: [1001, 1002, 1002, 1009]
-    pn: [WIRE1, WIRE2, WIRE2, WIRE3]
+    manufacturer: [WiresCo,WiresCo,WiresCo,WiresCo] # set a manufacter per wire
+    mpn: [W1-YE,W1-BK,W1-BK,W1-RD]
+    supplier: [WireShack,WireShack,WireShack,WireShack]
+    spn: [1001,1002,1002,1009]
+    pn: [WIRE1,WIRE2,WIRE2,WIRE3]
     # add a list of additional components to a part (shown in graph)
     additional_components:
-<<<<<<< HEAD
-      - type: Sleve # short identifier used in graph
-=======
       -
         type: Sleeve # short identifier used in graph
->>>>>>> 1da0b0fc
         subtype: Braided nylon, black, 3mm # extra information added to type in bom
         qty_multiplier: length # multipier for quantity (length of cable)
         pn: SLV-1
 
+
 connections:
-  - - X1: [1-4]
+  -
+    - X1: [1-4]
     - W1: [1-4]
     - X2: [1-4]
-  - - X1: [1-4]
+  -
+    - X1: [1-4]
     - W2: [1-4]
     - X3: [1-4]
 
