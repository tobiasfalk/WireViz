# -*- coding: utf-8 -*-

from collections import namedtuple
from dataclasses import dataclass
from enum import Enum, IntEnum
from typing import List, Optional, Union

import tabulate as tabulate_module

from wireviz.wv_utils import html_line_breaks

BOM_HASH_FIELDS = "description qty_unit amount partnumbers"


BomEntry = namedtuple("BomEntry", "category qty designators")
BomHash = namedtuple("BomHash", BOM_HASH_FIELDS)
BomHashList = namedtuple("BomHashList", BOM_HASH_FIELDS)
PartNumberInfo = namedtuple("PartNumberInfo", "pn manufacturer mpn supplier spn")

# TODO: different BOM modes
# BomMode
# "normal"  # no bubbles, full PN info in GV node
# "bubbles"  # = "full" -> maximum info in GV node
# "hide PN info"
# "PN crossref" = "PN bubbles" + "hide PN info"
# "additionally: BOM table in GV graph label (#227)"
# "title block in GV graph label"


<<<<<<< HEAD
def get_additional_component_table(
    harness: "Harness", component: Union[Connector, Cable]
) -> List[str]:
    """Return a list of diagram node table row strings with additional components."""
    rows = []
    if component.additional_components:
        rows.append(["Additional components"])
        # Ignore components that have qty 0
        for part in [
            part
            for part in component.additional_components
            if component.get_qty_multiplier(part.qty_multiplier)
        ]:
            common_args = {
                "qty": part.qty * component.get_qty_multiplier(part.qty_multiplier),
                "unit": part.unit,
                "bgcolor": part.bgcolor,
            }
            if harness.options.mini_bom_mode:
                id = get_bom_index(
                    harness.bom(),
                    bom_entry_key({**asdict(part), "description": part.description}),
                )
                rows.append(
                    component_table_entry(
                        f"#{id} ({part.type.rstrip()})", **common_args
                    )
                )
            else:
                rows.append(
                    component_table_entry(
                        part.description, **common_args, **optional_fields(part)
                    )
                )
    return rows


def get_additional_component_bom(component: Union[Connector, Cable]) -> List[BOMEntry]:
    """Return a list of BOM entries with additional components."""
    bom_entries = []
    # Ignore components that have qty 0
    for part in [
        part
        for part in component.additional_components
        if component.get_qty_multiplier(part.qty_multiplier)
    ]:
        bom_entries.append(
            {
                "description": part.description,
                "qty": part.qty * component.get_qty_multiplier(part.qty_multiplier),
                "unit": part.unit,
                "designators": component.name if component.show_name else None,
                **optional_fields(part),
            }
        )
    return bom_entries


def bom_entry_key(entry: BOMEntry) -> BOMKey:
    """Return a tuple of string values from the dict that must be equal to join BOM entries."""
    if "key" not in entry:
        entry["key"] = tuple(
            clean_whitespace(make_str(entry.get(c))) for c in BOM_COLUMNS_IN_KEY
        )
    return entry["key"]

=======
BomCategory = IntEnum(  # to enforce ordering in BOM
    "BomEntry", "CONNECTOR CABLE WIRE ADDITIONAL_INSIDE ADDITIONAL_OUTSIDE"
)
QtyMultiplierConnector = Enum(
    "QtyMultiplierConnector", "PINCOUNT POPULATED UNPOPULATED CONNECTIONS"
)
QtyMultiplierCable = Enum(
    "QtyMultiplierCable", "WIRECOUNT TERMINATION LENGTH TOTAL_LENGTH"
)
>>>>>>> b1d02b9d

PART_NUMBER_HEADERS = PartNumberInfo(
    pn="P/N", manufacturer=None, mpn="MPN", supplier=None, spn="SPN"
)


def partnumbers2list(
    partnumbers: PartNumberInfo, parent_partnumbers: PartNumberInfo = None
) -> List[str]:
    if parent_partnumbers is None:
        _is_toplevel = True
        parent_partnumbers = partnumbers
    else:
        _is_toplevel = False

    # Note: != operator used as XOR in the following section (https://stackoverflow.com/a/433161)

    if _is_toplevel != isinstance(parent_partnumbers.pn, List):
        # top level and not a list, or wire level and list
        cell_pn = pn_info_string(PART_NUMBER_HEADERS.pn, None, partnumbers.pn)
    else:
        # top level and list -> do per wire later
        # wire level and not list -> already done at top level
        cell_pn = None

    if _is_toplevel != isinstance(parent_partnumbers.mpn, List):
        # TODO: edge case: different manufacturers, but same MPN?
        cell_mpn = pn_info_string(
            PART_NUMBER_HEADERS.mpn, partnumbers.manufacturer, partnumbers.mpn
        )
    else:
        cell_mpn = None

    if _is_toplevel != isinstance(parent_partnumbers.spn, List):
        # TODO: edge case: different suppliers, but same SPN?
        cell_spn = pn_info_string(
            PART_NUMBER_HEADERS.spn, partnumbers.supplier, partnumbers.spn
        )
    else:
        cell_spn = None

    cell_contents = [cell_pn, cell_mpn, cell_spn]
    if any(cell_contents):
        return [html_line_breaks(cell) for cell in cell_contents]
    else:
        return None


def pn_info_string(
    header: str, name: Optional[str], number: Optional[str]
) -> Optional[str]:
    """Return the company name and/or the part number in one single string or None otherwise."""
    number = str(number).strip() if number is not None else ""
    if name or number:
        return f'{name if name else header}{": " + number if number else ""}'
    else:
        return None


def bom_list(bom):
    headers = (
        "# Qty Unit Description Amount Unit Designators "
        "P/N Manufacturer MPN Supplier SPN Category".split(" ")
    )
    rows = []
    rows.append(headers)
    # fill rows
    for hash, entry in bom.items():
        cells = [
            entry["id"],
            entry["qty"],
            hash.qty_unit,
            hash.description,
            hash.amount.number if hash.amount else None,
            hash.amount.unit if hash.amount else None,
            ", ".join(sorted(entry["designators"])),
        ]
        if hash.partnumbers:
            cells.extend(
                [
                    hash.partnumbers.pn,
                    hash.partnumbers.manufacturer,
                    hash.partnumbers.mpn,
                    hash.partnumbers.supplier,
                    hash.partnumbers.spn,
                ]
            )
        else:
            cells.extend([None, None, None, None, None])
        # cells.extend([f"{entry['category']} ({entry['category'].name})"])  # for debugging
        rows.append(cells)
    # remove empty columns
    transposed = list(map(list, zip(*rows)))
    transposed = [
        column
        for column in transposed
        if any([cell is not None for cell in column[1:]])
        #                                           ^ ignore header cell in check
    ]
    rows = list(map(list, zip(*transposed)))
    return rows


def print_bom_table(bom):
    print()
    print(tabulate_module.tabulate(bom_list(bom), headers="firstrow"))
    print()<|MERGE_RESOLUTION|>--- conflicted
+++ resolved
@@ -27,74 +27,6 @@
 # "title block in GV graph label"
 
 
-<<<<<<< HEAD
-def get_additional_component_table(
-    harness: "Harness", component: Union[Connector, Cable]
-) -> List[str]:
-    """Return a list of diagram node table row strings with additional components."""
-    rows = []
-    if component.additional_components:
-        rows.append(["Additional components"])
-        # Ignore components that have qty 0
-        for part in [
-            part
-            for part in component.additional_components
-            if component.get_qty_multiplier(part.qty_multiplier)
-        ]:
-            common_args = {
-                "qty": part.qty * component.get_qty_multiplier(part.qty_multiplier),
-                "unit": part.unit,
-                "bgcolor": part.bgcolor,
-            }
-            if harness.options.mini_bom_mode:
-                id = get_bom_index(
-                    harness.bom(),
-                    bom_entry_key({**asdict(part), "description": part.description}),
-                )
-                rows.append(
-                    component_table_entry(
-                        f"#{id} ({part.type.rstrip()})", **common_args
-                    )
-                )
-            else:
-                rows.append(
-                    component_table_entry(
-                        part.description, **common_args, **optional_fields(part)
-                    )
-                )
-    return rows
-
-
-def get_additional_component_bom(component: Union[Connector, Cable]) -> List[BOMEntry]:
-    """Return a list of BOM entries with additional components."""
-    bom_entries = []
-    # Ignore components that have qty 0
-    for part in [
-        part
-        for part in component.additional_components
-        if component.get_qty_multiplier(part.qty_multiplier)
-    ]:
-        bom_entries.append(
-            {
-                "description": part.description,
-                "qty": part.qty * component.get_qty_multiplier(part.qty_multiplier),
-                "unit": part.unit,
-                "designators": component.name if component.show_name else None,
-                **optional_fields(part),
-            }
-        )
-    return bom_entries
-
-
-def bom_entry_key(entry: BOMEntry) -> BOMKey:
-    """Return a tuple of string values from the dict that must be equal to join BOM entries."""
-    if "key" not in entry:
-        entry["key"] = tuple(
-            clean_whitespace(make_str(entry.get(c))) for c in BOM_COLUMNS_IN_KEY
-        )
-    return entry["key"]
-
-=======
 BomCategory = IntEnum(  # to enforce ordering in BOM
     "BomEntry", "CONNECTOR CABLE WIRE ADDITIONAL_INSIDE ADDITIONAL_OUTSIDE"
 )
@@ -104,7 +36,6 @@
 QtyMultiplierCable = Enum(
     "QtyMultiplierCable", "WIRECOUNT TERMINATION LENGTH TOTAL_LENGTH"
 )
->>>>>>> b1d02b9d
 
 PART_NUMBER_HEADERS = PartNumberInfo(
     pn="P/N", manufacturer=None, mpn="MPN", supplier=None, spn="SPN"
