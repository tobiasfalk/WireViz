# -*- coding: utf-8 -*-

<<<<<<< HEAD
import re
from pathlib import Path
from typing import Dict, List, Union

from wireviz import APP_NAME, APP_URL, __version__, wv_colors
from wireviz.DataClasses import Metadata, Options
from wireviz.wv_gv_html import html_line_breaks
from wireviz.wv_helper import (
    flatten2d,
    open_file_read,
    open_file_write,
    smart_file_resolve,
)


def generate_html_output(
    filename: Union[str, Path],
    bom_list: List[List[str]],
    metadata: Metadata,
    options: Options,
):

    # load HTML template
    templatename = metadata.get("template", {}).get("name")
    if templatename:
        # if relative path to template was provided, check directory of YAML file first, fall back to built-in template directory
        templatefile = smart_file_resolve(
            f"{templatename}.html",
            [Path(filename).parent, Path(__file__).parent / "templates"],
        )
    else:
        # fall back to built-in simple template if no template was provided
        templatefile = Path(__file__).parent / "templates/simple.html"

    html = open_file_read(templatefile).read()

    # embed SVG diagram
    with open_file_read(f"{filename}.tmp.svg") as file:
        svgdata = re.sub(
            "^<[?]xml [^?>]*[?]>[^<]*<!DOCTYPE [^>]*>",
            "<!-- XML and DOCTYPE declarations from SVG file removed -->",
            file.read(),
            1,
        )

    # generate BOM table
    bom = flatten2d(bom_list)

    # generate BOM header (may be at the top or bottom of the table)
    bom_header_html = "  <tr>\n"
    for item in bom[0]:
        th_class = f"bom_col_{item.lower()}"
        bom_header_html = f'{bom_header_html}    <th class="{th_class}">{item}</th>\n'
    bom_header_html = f"{bom_header_html}  </tr>\n"

    # generate BOM contents
    bom_contents = []
    for row in bom[1:]:
        row_html = "  <tr>\n"
        for i, item in enumerate(row):
            td_class = f"bom_col_{bom[0][i].lower()}"
            row_html = f'{row_html}    <td class="{td_class}">{item}</td>\n'
        row_html = f"{row_html}  </tr>\n"
        bom_contents.append(row_html)

    bom_html = (
        '<table class="bom">\n' + bom_header_html + "".join(bom_contents) + "</table>\n"
    )
    bom_html_reversed = (
        '<table class="bom">\n'
        + "".join(list(reversed(bom_contents)))
        + bom_header_html
        + "</table>\n"
    )

    # prepare simple replacements
    replacements = {
        "<!-- %generator% -->": f"{APP_NAME} {__version__} - {APP_URL}",
        "<!-- %fontname% -->": options.fontname,
        "<!-- %bgcolor% -->": wv_colors.translate_color(options.bgcolor, "hex"),
        "<!-- %diagram% -->": svgdata,
        "<!-- %bom% -->": bom_html,
        "<!-- %bom_reversed% -->": bom_html_reversed,
        "<!-- %sheet_current% -->": "1",  # TODO: handle multi-page documents
        "<!-- %sheet_total% -->": "1",  # TODO: handle multi-page documents
    }

    # prepare metadata replacements
    if metadata:
        for item, contents in metadata.items():
            if isinstance(contents, (str, int, float)):
                replacements[f"<!-- %{item}% -->"] = html_line_breaks(str(contents))
            elif isinstance(contents, Dict):  # useful for authors, revisions
                for index, (category, entry) in enumerate(contents.items()):
                    if isinstance(entry, Dict):
                        replacements[f"<!-- %{item}_{index+1}% -->"] = str(category)
                        for entry_key, entry_value in entry.items():
                            replacements[f"<!-- %{item}_{index+1}_{entry_key}% -->"] = (
                                html_line_breaks(str(entry_value))
                            )

        replacements['"sheetsize_default"'] = '"{}"'.format(
            metadata.get("template", {}).get("sheetsize", "")
        )
        # include quotes so no replacement happens within <style> definition

    # perform replacements
    # regex replacement adapted from:
    # https://gist.github.com/bgusach/a967e0587d6e01e889fd1d776c5f3729

    # longer replacements first, just in case
    replacements_sorted = sorted(replacements, key=len, reverse=True)
    replacements_escaped = map(re.escape, replacements_sorted)
    pattern = re.compile("|".join(replacements_escaped))
    html = pattern.sub(lambda match: replacements[match.group(0)], html)

    open_file_write(f"{filename}.html").write(html)
=======
from collections.abc import Iterable
from dataclasses import dataclass, field
from typing import Dict

indent_count = 1


class Attribs(Dict):
    def __repr__(self):
        if len(self) == 0:
            return ""

        html = []
        for k, v in self.items():
            if v is not None:
                html.append(f' {k}="{v}"')
            # else:
            #     html.append(f" {k}")
        return "".join(html)


@dataclass
class Tag:
    contents = None
    attribs: Attribs = field(default_factory=Attribs)
    flat: bool = None
    delete_if_empty: bool = False

    def __init__(self, contents, flat=None, delete_if_empty=False, **kwargs):
        self.contents = contents
        self.flat = flat
        self.delete_if_empty = delete_if_empty
        self.attribs = Attribs({**kwargs})

    def update_attribs(self, **kwargs):
        for k, v in kwargs.items():
            self.attribs[k] = v

    @property
    def tagname(self):
        return type(self).__name__.lower()

    @property
    def auto_flat(self):
        if self.flat is not None:  # user specified
            return self.flat
        if not _is_iterable_not_str(self.contents):  # catch str, int, float, ...
            if not isinstance(self.contents, Tag):  # avoid recursion
                return not "\n" in str(self.contents)  # flatten if single line

    @property
    def is_empty(self):
        return self.get_contents(force_flat=True) == ""

    def indent_lines(self, lines, force_flat=False):
        if self.auto_flat or force_flat:
            return lines
        else:
            indenter = " " * indent_count
            return "\n".join(f"{indenter}{line}" for line in lines.split("\n"))

    def get_contents(self, force_flat=False):
        separator = "" if self.auto_flat or force_flat else "\n"
        if _is_iterable_not_str(self.contents):
            return separator.join(
                [
                    self.indent_lines(str(c), force_flat)
                    for c in self.contents
                    if c is not None
                ]
            )
        elif self.contents is None:
            return ""
        else:  # str, int, float, etc.
            return self.indent_lines(str(self.contents), force_flat)

    def __repr__(self):
        separator = "" if self.auto_flat else "\n"
        if self.delete_if_empty and self.is_empty:
            return ""
        else:
            html = [
                f"<{self.tagname}{str(self.attribs)}>",
                f"{self.get_contents()}",
                f"</{self.tagname}>",
            ]
            html_joined = separator.join(html)
            return html_joined


@dataclass
class TagSingleton(Tag):
    def __init__(self, **kwargs):
        self.attribs = Attribs({**kwargs})

    def __repr__(self):
        return f"<{self.tagname}{str(self.attribs)} />"


def _is_iterable_not_str(inp):
    # str is iterable, but should be treated as not iterable
    return isinstance(inp, Iterable) and not isinstance(inp, str)


@dataclass
class Br(TagSingleton):
    pass


class Img(TagSingleton):
    pass


class Td(Tag):
    pass


class Tr(Tag):
    pass


class Table(Tag):
    pass
>>>>>>> b1d02b9d
<|MERGE_RESOLUTION|>--- conflicted
+++ resolved
@@ -1,124 +1,5 @@
 # -*- coding: utf-8 -*-
 
-<<<<<<< HEAD
-import re
-from pathlib import Path
-from typing import Dict, List, Union
-
-from wireviz import APP_NAME, APP_URL, __version__, wv_colors
-from wireviz.DataClasses import Metadata, Options
-from wireviz.wv_gv_html import html_line_breaks
-from wireviz.wv_helper import (
-    flatten2d,
-    open_file_read,
-    open_file_write,
-    smart_file_resolve,
-)
-
-
-def generate_html_output(
-    filename: Union[str, Path],
-    bom_list: List[List[str]],
-    metadata: Metadata,
-    options: Options,
-):
-
-    # load HTML template
-    templatename = metadata.get("template", {}).get("name")
-    if templatename:
-        # if relative path to template was provided, check directory of YAML file first, fall back to built-in template directory
-        templatefile = smart_file_resolve(
-            f"{templatename}.html",
-            [Path(filename).parent, Path(__file__).parent / "templates"],
-        )
-    else:
-        # fall back to built-in simple template if no template was provided
-        templatefile = Path(__file__).parent / "templates/simple.html"
-
-    html = open_file_read(templatefile).read()
-
-    # embed SVG diagram
-    with open_file_read(f"{filename}.tmp.svg") as file:
-        svgdata = re.sub(
-            "^<[?]xml [^?>]*[?]>[^<]*<!DOCTYPE [^>]*>",
-            "<!-- XML and DOCTYPE declarations from SVG file removed -->",
-            file.read(),
-            1,
-        )
-
-    # generate BOM table
-    bom = flatten2d(bom_list)
-
-    # generate BOM header (may be at the top or bottom of the table)
-    bom_header_html = "  <tr>\n"
-    for item in bom[0]:
-        th_class = f"bom_col_{item.lower()}"
-        bom_header_html = f'{bom_header_html}    <th class="{th_class}">{item}</th>\n'
-    bom_header_html = f"{bom_header_html}  </tr>\n"
-
-    # generate BOM contents
-    bom_contents = []
-    for row in bom[1:]:
-        row_html = "  <tr>\n"
-        for i, item in enumerate(row):
-            td_class = f"bom_col_{bom[0][i].lower()}"
-            row_html = f'{row_html}    <td class="{td_class}">{item}</td>\n'
-        row_html = f"{row_html}  </tr>\n"
-        bom_contents.append(row_html)
-
-    bom_html = (
-        '<table class="bom">\n' + bom_header_html + "".join(bom_contents) + "</table>\n"
-    )
-    bom_html_reversed = (
-        '<table class="bom">\n'
-        + "".join(list(reversed(bom_contents)))
-        + bom_header_html
-        + "</table>\n"
-    )
-
-    # prepare simple replacements
-    replacements = {
-        "<!-- %generator% -->": f"{APP_NAME} {__version__} - {APP_URL}",
-        "<!-- %fontname% -->": options.fontname,
-        "<!-- %bgcolor% -->": wv_colors.translate_color(options.bgcolor, "hex"),
-        "<!-- %diagram% -->": svgdata,
-        "<!-- %bom% -->": bom_html,
-        "<!-- %bom_reversed% -->": bom_html_reversed,
-        "<!-- %sheet_current% -->": "1",  # TODO: handle multi-page documents
-        "<!-- %sheet_total% -->": "1",  # TODO: handle multi-page documents
-    }
-
-    # prepare metadata replacements
-    if metadata:
-        for item, contents in metadata.items():
-            if isinstance(contents, (str, int, float)):
-                replacements[f"<!-- %{item}% -->"] = html_line_breaks(str(contents))
-            elif isinstance(contents, Dict):  # useful for authors, revisions
-                for index, (category, entry) in enumerate(contents.items()):
-                    if isinstance(entry, Dict):
-                        replacements[f"<!-- %{item}_{index+1}% -->"] = str(category)
-                        for entry_key, entry_value in entry.items():
-                            replacements[f"<!-- %{item}_{index+1}_{entry_key}% -->"] = (
-                                html_line_breaks(str(entry_value))
-                            )
-
-        replacements['"sheetsize_default"'] = '"{}"'.format(
-            metadata.get("template", {}).get("sheetsize", "")
-        )
-        # include quotes so no replacement happens within <style> definition
-
-    # perform replacements
-    # regex replacement adapted from:
-    # https://gist.github.com/bgusach/a967e0587d6e01e889fd1d776c5f3729
-
-    # longer replacements first, just in case
-    replacements_sorted = sorted(replacements, key=len, reverse=True)
-    replacements_escaped = map(re.escape, replacements_sorted)
-    pattern = re.compile("|".join(replacements_escaped))
-    html = pattern.sub(lambda match: replacements[match.group(0)], html)
-
-    open_file_write(f"{filename}.html").write(html)
-=======
 from collections.abc import Iterable
 from dataclasses import dataclass, field
 from typing import Dict
@@ -241,5 +122,4 @@
 
 
 class Table(Tag):
-    pass
->>>>>>> b1d02b9d
+    pass