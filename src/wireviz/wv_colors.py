# -*- coding: utf-8 -*-

from collections import namedtuple
from dataclasses import dataclass, field
from enum import Enum
from typing import List

padding_amount = 1

ColorOutputMode = Enum(
    "ColorOutputMode", "EN_LOWER EN_UPPER DE_LOWER DE_UPPER HTML_LOWER HTML_UPPER"
)

color_output_mode = ColorOutputMode.EN_UPPER

KnownColor = namedtuple("KnownColor", "html code_de full_en full_de")

known_colors = {  #                   v--------v--------- for future use
    "BK": KnownColor("#000000", "sw", "black", "schwarz"),
    "WH": KnownColor("#ffffff", "ws", "white", "weiß"),
    "GY": KnownColor("#999999", "gr", "grey", "grau"),
    "PK": KnownColor("#ff66cc", "rs", "pink", "rosa"),
    "RD": KnownColor("#ff0000", "rt", "red", "rot"),
    "OG": KnownColor("#ff8000", "or", "orange", "orange"),
    "YE": KnownColor("#ffff00", "ge", "yellow", "gelb"),
    "OL": KnownColor("#708000", "ol", "olive green", "olivgrün"),
    "GN": KnownColor("#00aa00", "gn", "green", "grün"),
    "TQ": KnownColor("#00ffff", "tk", "turquoise", "türkis"),
    "LB": KnownColor("#a0dfff", "hb", "light blue", "hellblau"),
    "BU": KnownColor("#0066ff", "bl", "blue", "blau"),
    "VT": KnownColor("#8000ff", "vi", "violet", "violett"),
    "BN": KnownColor("#895956", "br", "brown", "braun"),
    "BG": KnownColor("#ceb673", "bg", "beige", "beige"),
    "IV": KnownColor("#f5f0d0", "eb", "ivory", "elfenbein"),
    "SL": KnownColor("#708090", "si", "slate", "schiefer"),
    "CU": KnownColor("#d6775e", "ku", "copper", "Kupfer"),
    "SN": KnownColor("#aaaaaa", "vz", "tin", "verzinkt"),
    "SR": KnownColor("#84878c", "ag", "silver", "Silber"),
    "GD": KnownColor("#ffcf80", "au", "gold", "Gold"),
}


def convert_case(inp):
    if "_LOWER" in color_output_mode.name:
        return inp.lower()
    elif "_UPPER" in color_output_mode.name:
        return inp.upper()
    else:  # currently not used
        return inp


def get_color_by_colorcode_index(color_code: str, index: int) -> str:
    num_colors_in_code = len(COLOR_CODES[color_code])
    actual_index = index % num_colors_in_code  # wrap around if index is out of bounds
    return COLOR_CODES[color_code][actual_index]


@dataclass
class SingleColor:
    _code_en: str
    _html: str

    @property
    def code_en(self):
        return convert_case(self._code_en) if self._code_en else None

    @property
    def code_de(self):
        return (
            convert_case(known_colors[self._code_en.upper()].code_de)
            if self._code_en
            else None
        )

    @property
    def html(self):
        return convert_case(self._html) if self._code_en else None

    @property
    def known(self):
        # treat None as a known color
        return self.code_en.upper() in known_colors.keys() if self._code_en else True

    def __init__(self, inp):
        if inp is None:
            self._html = None
            self._code_en = None
        elif isinstance(inp, int):
            hex_str = f"#{inp:06x}"
            self._html = hex_str
            self._code_en = hex_str  # do not perform reverse lookup - why not?
        elif not isinstance(inp, str):
            raise Exception(f"Unknown single color {inp}!")
        else:
            inp_upper = inp.upper()
            if inp_upper in known_colors.keys():
                self._code_en = inp_upper
                self._html = known_colors[inp_upper].html
            else:
                try:  # Maybe inp is an int as string?
                    inp = f"#{int(inp, 0):06x}"
                except ValueError:
                    pass  # assume it's a valid HTML color name
                self._html = inp
                self._code_en = inp

    @property
    def html_padded(self):
        return ":".join([self.html] * padding_amount)

    def __bool__(self):
        return self._code_en is not None

    def __str__(self):
        if self._html is None:
            return ""
        elif self.known and "EN_" in color_output_mode.name:
            return self.code_en
        elif self.known and "DE_" in color_output_mode.name:
            return self.code_de
        else:
            return self.html


@dataclass
class MultiColor:
    colors: List[SingleColor] = field(default_factory=list)

    def __init__(self, inp):
        self.colors = []
        if inp is None:
            pass
        elif isinstance(inp, List):  # input is already a list
            for item in inp:
                if item is None:
                    pass
                elif isinstance(item, SingleColor):
                    self.colors.append(item)
                else:  # string or integer (type check done inside)
                    self.colors.append(SingleColor(item))
        elif isinstance(inp, SingleColor):  # single color
            self.colors = [inp]
        elif isinstance(inp, int):
            self.colors = [SingleColor(inp)]
        elif not isinstance(inp, str):
            raise Exception(f"Unknown multi-color {inp}!")
        elif ":" in inp:  # split input into list
            self.colors = [SingleColor(item) for item in inp.split(":")]
        else:
            if len(inp) % 2 == 0:
                items = [inp[i : i + 2] for i in range(0, len(inp), 2)]
                known = [item.upper() in known_colors.keys() for item in items]
                if all(known):
                    self.colors = [SingleColor(item) for item in items]
                    return
            # assume it's a valid HTML color name
            self.colors = [SingleColor(inp)]

    def __len__(self):
        return len(self.colors)

    def __bool__(self):
        return len(self.colors) >= 1

    def __str__(self):
        if "EN_" in color_output_mode.name or "DE_" in color_output_mode.name:
            joiner = "" if self.all_known else ":"
        elif "HTML_" in color_output_mode.name:
            joiner = ":"
        else:
            joiner = "???"
        return joiner.join([str(color) for color in self.colors])

    @property
    def all_known(self):
        return all([color.known for color in self.colors])

    @property
    def html(self):
        return ":".join([color.html for color in self.colors])

    @property
    def html_padded_list(self):
        # padding only properly works for padding_amount 1 or 3
        if padding_amount == 1:
            out = [color.html for color in self.colors]
        elif len(self) == 0:
            out = []
        elif len(self) == 1:
            out = [self.colors[0].html for i in range(3)]
        elif len(self) == 2:
            out = [self.colors[0].html, self.colors[1].html, self.colors[0].html]
        elif len(self) == 3:
            out = [color.html for color in self.colors]
        else:
            raise Exception(f"Padding not supported for len {len(self)}")
        return [str(color) for color in out]

    @property
    def html_padded(self):
        return ":".join(self.html_padded_list)


COLOR_CODES = {
    # fmt: off
    "DIN": [
        "WH", "BN", "GN", "YE", "GY", "PK", "BU", "RD", "BK", "VT", "GYPK", "RDBU",
        "WHGN", "BNGN", "WHYE", "YEBN", "WHGY", "GYBN", "WHPK", "PKBN", "WHBU", "BNBU",
        "WHRD", "BNRD", "WHBK", "BNBK", "GYGN", "YEGY", "PKGN", "YEPK", "GNBU", "YEBU",
        "GNRD", "YERD", "GNBK", "YEBK", "GYBU", "PKBU", "GYRD", "PKRD", "GYBK", "PKBK",
        "BUBK", "RDBK", "WHBNBK", "YEGNBK", "GYPKBK", "RDBUBK", "WHGNBK", "BNGNBK",
        "WHYEBK", "YEBNBK", "WHGYBK", "GYBNBK", "WHPKBK", "PKBNBK", "WHBUBK",
        "BNBUBK", "WHRDBK", "BNRDBK",
    ],
    # fmt: on
    "IEC": ["BN", "RD", "OG", "YE", "GN", "BU", "VT", "GY", "WH", "BK"],
    "BW": ["BK", "WH"],
    # 25-pair color code - see also https://en.wikipedia.org/wiki/25-pair_color_code
    # 5 major colors (WH,RD,BK,YE,VT) combined with 5 minor colors (BU,OG,GN,BN,SL).
    # Each POTS pair tip (+) had major/minor color, and ring (-) had minor/major color.
    # fmt: off
    "TEL": [  # 25x2: Ring and then tip of each pair
        "BUWH", "WHBU", "OGWH", "WHOG", "GNWH", "WHGN", "BNWH", "WHBN", "SLWH", "WHSL",
        "BURD", "RDBU", "OGRD", "RDOG", "GNRD", "RDGN", "BNRD", "RDBN", "SLRD", "RDSL",
        "BUBK", "BKBU", "OGBK", "BKOG", "GNBK", "BKGN", "BNBK", "BKBN", "SLBK", "BKSL",
        "BUYE", "YEBU", "OGYE", "YEOG", "GNYE", "YEGN", "BNYE", "YEBN", "SLYE", "YESL",
        "BUVT", "VTBU", "OGVT", "VTOG", "GNVT", "VTGN", "BNVT", "VTBN", "SLVT", "VTSL",
    ],
    "TELALT": [  # 25x2: Tip and then ring of each pair
        "WHBU", "BU",   "WHOG", "OG",   "WHGN", "GN",   "WHBN", "BN",   "WHSL", "SL",
        "RDBU", "BURD", "RDOG", "OGRD", "RDGN", "GNRD", "RDBN", "BNRD", "RDSL", "SLRD",
        "BKBU", "BUBK", "BKOG", "OGBK", "BKGN", "GNBK", "BKBN", "BNBK", "BKSL", "SLBK",
        "YEBU", "BUYE", "YEOG", "OGYE", "YEGN", "GNYE", "YEBN", "BNYE", "YESL", "SLYE",
        "VTBU", "BUVT", "VTOG", "OGVT", "VTGN", "GNVT", "VTBN", "BNVT", "VTSL", "SLVT",
    ],
    # fmt: on
    "T568A": ["WHGN", "GN", "WHOG", "BU", "WHBU", "OG", "WHBN", "BN"],
    "T568B": ["WHOG", "OG", "WHGN", "BU", "WHBU", "GN", "WHBN", "BN"],
<<<<<<< HEAD
}

# Convention: Color names should be 2 letters long, to allow for multicolored wires

_color_hex = {
    "BK": "#000000",
    "WH": "#ffffff",
    "GY": "#999999",
    "PK": "#ff66cc",
    "RD": "#ff0000",
    "OG": "#ff8000",
    "YE": "#ffff00",
    "OL": "#708000",  # olive green
    "GN": "#00ff00",
    "TQ": "#00ffff",
    "LB": "#a0dfff",  # light blue
    "BU": "#0066ff",
    "VT": "#8000ff",
    "BN": "#895956",
    "BG": "#ceb673",  # beige
    "IV": "#f5f0d0",  # ivory
    "SL": "#708090",
    "CU": "#d6775e",  # Faux-copper look, for bare CU wire
    "SN": "#aaaaaa",  # Silvery look for tinned bare wire
    "SR": "#84878c",  # Darker silver for silvered wire
    "GD": "#ffcf80",  # Golden color for gold
}

_color_full = {
    "BK": "black",
    "WH": "white",
    "GY": "grey",
    "PK": "pink",
    "RD": "red",
    "OG": "orange",
    "YE": "yellow",
    "OL": "olive green",
    "GN": "green",
    "TQ": "turquoise",
    "LB": "light blue",
    "BU": "blue",
    "VT": "violet",
    "BN": "brown",
    "BG": "beige",
    "IV": "ivory",
    "SL": "slate",
    "CU": "copper",
    "SN": "tin",
    "SR": "silver",
    "GD": "gold",
}

_color_ger = {
    "BK": "sw",
    "WH": "ws",
    "GY": "gr",
    "PK": "rs",
    "RD": "rt",
    "OG": "or",
    "YE": "ge",
    "OL": "ol",  # olivgrün
    "GN": "gn",
    "TQ": "tk",
    "LB": "hb",  # hellblau
    "BU": "bl",
    "VT": "vi",
    "BN": "br",
    "BG": "bg",  # beige
    "IV": "eb",  # elfenbeinfarben
    "SL": "si",  # Schiefer
    "CU": "ku",  # Kupfer
    "SN": "vz",  # verzinkt
    "SR": "ag",  # Silber
    "GD": "au",  # Gold
}


color_default = "#ffffff"

_hex_digits = set("0123456789abcdefABCDEF")


# Literal type aliases below are commented to avoid requiring python 3.8
Color = str  # Two-letter color name = Literal[_color_hex.keys()]
Colors = str  # One or more two-letter color names (Color) concatenated into one string
ColorMode = (
    str  # = Literal['full', 'FULL', 'hex', 'HEX', 'short', 'SHORT', 'ger', 'GER']
)
ColorScheme = str  # Color scheme name = Literal[COLOR_CODES.keys()]


def get_color_hex(input: Colors, pad: bool = False) -> List[str]:
    """Return list of hex colors from either a string of color names or :-separated hex colors."""
    if input is None or input == "":
        return [color_default]
    elif input[0] == "#":  # Hex color(s)
        output = input.split(":")
        for i, c in enumerate(output):
            if c[0] != "#" or not all(d in _hex_digits for d in c[1:]):
                if c != input:
                    c += f" in input: {input}"
                print(f"Invalid hex color: {c}")
                output[i] = color_default
    else:  # Color name(s)

        def lookup(c: str) -> str:
            try:
                return _color_hex[c]
            except KeyError:
                if c != input:
                    c += f" in input: {input}"
                print(f"Unknown color name: {c}")
                return color_default

        output = [lookup(input[i : i + 2]) for i in range(0, len(input), 2)]

    if len(output) == 2:  # Give wires with EXACTLY 2 colors that striped look.
        output += output[:1]
    elif pad and len(output) == 1:  # Hacky style fix: Give single color wires
        output *= 3  #              a triple-up so that wires are the same size

    return output


def get_color_translation(translate: Dict[Color, str], input: Colors) -> List[str]:
    """Return list of colors translations from either a string of color names or :-separated hex colors."""

    def from_hex(hex_input: str) -> str:
        for color, hex in _color_hex.items():
            if hex == hex_input:
                return translate[color]
        return f'({",".join(str(int(hex_input[i:i+2], 16)) for i in range(1, 6, 2))})'

    return (
        [from_hex(h) for h in input.lower().split(":")]
        if input[0] == "#"
        else [translate.get(input[i : i + 2], "??") for i in range(0, len(input), 2)]
    )


def translate_color(input: Colors, color_mode: ColorMode) -> str:
    if input == "" or input is None:
        return ""
    upper = color_mode.isupper()
    if not (color_mode.isupper() or color_mode.islower()):
        raise Exception("Unknown color mode capitalization")

    color_mode = color_mode.lower()
    if color_mode == "full":
        output = "/".join(get_color_translation(_color_full, input))
    elif color_mode == "hex":
        output = ":".join(get_color_hex(input, pad=False))
    elif color_mode == "ger":
        output = "".join(get_color_translation(_color_ger, input))
    elif color_mode == "short":
        output = input
    else:
        raise Exception("Unknown color mode")
    if upper:
        return output.upper()
    else:
        return output.lower()
=======
}
>>>>>>> b1d02b9d
<|MERGE_RESOLUTION|>--- conflicted
+++ resolved
@@ -236,169 +236,4 @@
     # fmt: on
     "T568A": ["WHGN", "GN", "WHOG", "BU", "WHBU", "OG", "WHBN", "BN"],
     "T568B": ["WHOG", "OG", "WHGN", "BU", "WHBU", "GN", "WHBN", "BN"],
-<<<<<<< HEAD
-}
-
-# Convention: Color names should be 2 letters long, to allow for multicolored wires
-
-_color_hex = {
-    "BK": "#000000",
-    "WH": "#ffffff",
-    "GY": "#999999",
-    "PK": "#ff66cc",
-    "RD": "#ff0000",
-    "OG": "#ff8000",
-    "YE": "#ffff00",
-    "OL": "#708000",  # olive green
-    "GN": "#00ff00",
-    "TQ": "#00ffff",
-    "LB": "#a0dfff",  # light blue
-    "BU": "#0066ff",
-    "VT": "#8000ff",
-    "BN": "#895956",
-    "BG": "#ceb673",  # beige
-    "IV": "#f5f0d0",  # ivory
-    "SL": "#708090",
-    "CU": "#d6775e",  # Faux-copper look, for bare CU wire
-    "SN": "#aaaaaa",  # Silvery look for tinned bare wire
-    "SR": "#84878c",  # Darker silver for silvered wire
-    "GD": "#ffcf80",  # Golden color for gold
-}
-
-_color_full = {
-    "BK": "black",
-    "WH": "white",
-    "GY": "grey",
-    "PK": "pink",
-    "RD": "red",
-    "OG": "orange",
-    "YE": "yellow",
-    "OL": "olive green",
-    "GN": "green",
-    "TQ": "turquoise",
-    "LB": "light blue",
-    "BU": "blue",
-    "VT": "violet",
-    "BN": "brown",
-    "BG": "beige",
-    "IV": "ivory",
-    "SL": "slate",
-    "CU": "copper",
-    "SN": "tin",
-    "SR": "silver",
-    "GD": "gold",
-}
-
-_color_ger = {
-    "BK": "sw",
-    "WH": "ws",
-    "GY": "gr",
-    "PK": "rs",
-    "RD": "rt",
-    "OG": "or",
-    "YE": "ge",
-    "OL": "ol",  # olivgrün
-    "GN": "gn",
-    "TQ": "tk",
-    "LB": "hb",  # hellblau
-    "BU": "bl",
-    "VT": "vi",
-    "BN": "br",
-    "BG": "bg",  # beige
-    "IV": "eb",  # elfenbeinfarben
-    "SL": "si",  # Schiefer
-    "CU": "ku",  # Kupfer
-    "SN": "vz",  # verzinkt
-    "SR": "ag",  # Silber
-    "GD": "au",  # Gold
-}
-
-
-color_default = "#ffffff"
-
-_hex_digits = set("0123456789abcdefABCDEF")
-
-
-# Literal type aliases below are commented to avoid requiring python 3.8
-Color = str  # Two-letter color name = Literal[_color_hex.keys()]
-Colors = str  # One or more two-letter color names (Color) concatenated into one string
-ColorMode = (
-    str  # = Literal['full', 'FULL', 'hex', 'HEX', 'short', 'SHORT', 'ger', 'GER']
-)
-ColorScheme = str  # Color scheme name = Literal[COLOR_CODES.keys()]
-
-
-def get_color_hex(input: Colors, pad: bool = False) -> List[str]:
-    """Return list of hex colors from either a string of color names or :-separated hex colors."""
-    if input is None or input == "":
-        return [color_default]
-    elif input[0] == "#":  # Hex color(s)
-        output = input.split(":")
-        for i, c in enumerate(output):
-            if c[0] != "#" or not all(d in _hex_digits for d in c[1:]):
-                if c != input:
-                    c += f" in input: {input}"
-                print(f"Invalid hex color: {c}")
-                output[i] = color_default
-    else:  # Color name(s)
-
-        def lookup(c: str) -> str:
-            try:
-                return _color_hex[c]
-            except KeyError:
-                if c != input:
-                    c += f" in input: {input}"
-                print(f"Unknown color name: {c}")
-                return color_default
-
-        output = [lookup(input[i : i + 2]) for i in range(0, len(input), 2)]
-
-    if len(output) == 2:  # Give wires with EXACTLY 2 colors that striped look.
-        output += output[:1]
-    elif pad and len(output) == 1:  # Hacky style fix: Give single color wires
-        output *= 3  #              a triple-up so that wires are the same size
-
-    return output
-
-
-def get_color_translation(translate: Dict[Color, str], input: Colors) -> List[str]:
-    """Return list of colors translations from either a string of color names or :-separated hex colors."""
-
-    def from_hex(hex_input: str) -> str:
-        for color, hex in _color_hex.items():
-            if hex == hex_input:
-                return translate[color]
-        return f'({",".join(str(int(hex_input[i:i+2], 16)) for i in range(1, 6, 2))})'
-
-    return (
-        [from_hex(h) for h in input.lower().split(":")]
-        if input[0] == "#"
-        else [translate.get(input[i : i + 2], "??") for i in range(0, len(input), 2)]
-    )
-
-
-def translate_color(input: Colors, color_mode: ColorMode) -> str:
-    if input == "" or input is None:
-        return ""
-    upper = color_mode.isupper()
-    if not (color_mode.isupper() or color_mode.islower()):
-        raise Exception("Unknown color mode capitalization")
-
-    color_mode = color_mode.lower()
-    if color_mode == "full":
-        output = "/".join(get_color_translation(_color_full, input))
-    elif color_mode == "hex":
-        output = ":".join(get_color_hex(input, pad=False))
-    elif color_mode == "ger":
-        output = "".join(get_color_translation(_color_ger, input))
-    elif color_mode == "short":
-        output = input
-    else:
-        raise Exception("Unknown color mode")
-    if upper:
-        return output.upper()
-    else:
-        return output.lower()
-=======
-}
->>>>>>> b1d02b9d
+}